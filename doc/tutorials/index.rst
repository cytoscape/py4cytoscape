--- conflicted
+++ resolved
@@ -28,8 +28,4 @@
    :maxdepth: 2
 
    Overview-of-py4cytoscape
-<<<<<<< HEAD
-   Cytoscape-and-iGraph   
-=======
-   Importing-data
->>>>>>> 5521c829
+   Importing-data